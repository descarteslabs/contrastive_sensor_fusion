--- conflicted
+++ resolved
@@ -1,11 +1,8 @@
 import tensorflow as tf
 import tensorflow.keras.backend as K
-<<<<<<< HEAD
 from tensorflow.keras.optimizers import Adam
-=======
 from absl import flags
 from tensorflow.keras.layers import Concatenate, Input, Lambda
->>>>>>> 177c3ba7
 
 import csf.global_flags as gf
 from csf.encoder import resnet_encoder
