--- conflicted
+++ resolved
@@ -1,20 +1,13 @@
+from absl import flags
 import tensorflow as tf
-<<<<<<< HEAD
 from tensorflow.keras.layers import Concatenate, Conv2D, Dense, Input, Lambda, GlobalMaxPooling2D, Flatten, GlobalAveragePooling2D
-=======
-from absl import flags
->>>>>>> 36463e84
 from tensorflow.keras import Model
 from tensorflow.keras.layers import (Concatenate, Conv2D, Dense,
                                      GlobalMaxPooling2D)
 
-<<<<<<< HEAD
-from csf.experiments.utils import default_bands, encoder_head, LRMultiplierAdam
-=======
 from csf import global_flags as gf
 from csf.experiments.data import N_OSM_LABELS, N_OSM_SAMPLES, load_osm_dataset
-from csf.experiments.utils import default_bands, encoder_head
->>>>>>> 36463e84
+from csf.experiments.utils import default_bands, encoder_head, LRMultiplierAdam
 
 FLAGS = flags.FLAGS
 
@@ -38,19 +31,16 @@
 flags.DEFINE_float("val_fraction", 0.1, "Fraction of OSM data used for validation.")
 
 
-def classification_model(size, n_labels, bands=None, batchsize=8, checkpoint_file=None):
+def classification_model(size, n_labels, bands=None, batchsize=8, checkpoint_file=None, checkpoint_dir=None):
     """Create a model based on the trained encoder (see encoder.py)
     for classification. Can operate on any subset of products or bands. """
     model_inputs, _, encoded = encoder_head(
-<<<<<<< HEAD
         size,
         bands=bands,
         batchsize=batchsize,
         checkpoint_file=checkpoint_file,
+        checkpoint_dir=checkpoint_dir,
         trainable=True
-=======
-        size, bands=bands, batchsize=batchsize, checkpoint_dir=checkpoint_dir
->>>>>>> 36463e84
     )
 
     stack3 = encoded["conv4_block5_out"]
@@ -62,19 +52,7 @@
     pooled3 = GlobalMaxPooling2D()(conv3)
     pooled4 = GlobalMaxPooling2D()(conv4)
     cat = Concatenate(axis=-1)([pooled3, pooled4])
-<<<<<<< HEAD
-
-    #flat3 = Flatten()(conv3)
-    #flat4 = Flatten()(conv4)
-    #cat = Concatenate(axis=-1)([flat3, flat4])
-
-    #dense = Dense(units=1000, activation='relu')(cat)
-    dense = cat
-    out = Dense(units=n_labels, activation='softmax', name='dense1')(dense)
-=======
-    dense = Dense(units=1000, activation="relu")(cat)
-    out = Dense(units=n_labels, activation="sigmoid")(dense)
->>>>>>> 36463e84
+    out = Dense(units=n_labels, activation='softmax', name='dense1')(cat)
 
     return Model(inputs=model_inputs, outputs=[out])
 
@@ -93,45 +71,28 @@
         test_dataset = dataset.take(n_test_samples)
         val_dataset = dataset.take(n_val_samples)
 
-<<<<<<< HEAD
-        train_dataset = dataset.shuffle(buffer_size=n_train_samples).batch(batchsize, drop_remainder=True).repeat()
-        test_dataset = test_dataset.batch(batchsize, drop_remainder=True).repeat()
-        val_dataset = val_dataset.batch(batchsize, drop_remainder=True).repeat()
-
-        checkpoint_file = 'gs://dl-appsci/basenets/outputs/basenets_fusion_tpu_deploy_1/ckpt-80'
-=======
         train_dataset = (
             dataset.shuffle(buffer_size=n_train_samples)
-            .batch(FLAGS.batch_size)
+            .batch(FLAGS.batch_size, drop_remainder=True)
             .repeat()
         )
-        test_dataset = test_dataset.batch(FLAGS.batch_size).repeat()
-        val_dataset = val_dataset.batch(FLAGS.batch_size).repeat()
+        test_dataset = test_dataset.batch(FLAGS.batch_size, drop_remainder=True).repeat()
+        val_dataset = val_dataset.batch(FLAGS.batch_size, drop_remainder=True).repeat()
 
->>>>>>> 36463e84
         model = classification_model(
             size=128,
             n_labels=N_OSM_LABELS,
             bands=default_bands[:n_bands],
-<<<<<<< HEAD
             batchsize=batchsize,
-            checkpoint_file=checkpoint_file
-        )
-
-        model.compile(
-            optimizer=LRMultiplierAdam(
-                learning_rate=1e-6,
-                clipnorm=1.0,
-                multipliers={"dense1": 10.0}
-=======
             batchsize=FLAGS.batch_size,
             checkpoint_dir=FLAGS.checkpoint_dir,
         )
 
         model.compile(
-            optimizer=tf.keras.optimizers.Adam(
-                learning_rate=FLAGS.learning_rate, clipnorm=1.0
->>>>>>> 36463e84
+            optimizer=LRMultiplierAdam(
+                learning_rate=FLAGS.learning_rate,
+                clipnorm=1.0,
+                multipliers={"dense1": 10.0}
             ),
             loss=tf.keras.losses.CategoricalCrossentropy(),
             metrics=[
@@ -148,20 +109,12 @@
             validation_steps=n_val_samples // FLAGS.batch_size,
             callbacks=[
                 tf.keras.callbacks.ModelCheckpoint(
-<<<<<<< HEAD
                     'classification_%02dband_{val_categorical_accuracy:.4f}_'
                     '{val_top_k_categorical_accuracy:.4f}_epoch{epoch:02d}.h5' % (n_bands,),
                     verbose=1,
                     monitor='val_categorical_accuracy',
                     mode='max',
                     save_weights_only=True
-=======
-                    "classification-%02dband-{epoch:02d}"
-                    "-{val_categorical_accuracy:.4f}.h5" % (n_bands,),
-                    verbose=1,
-                    mode="max",
-                    save_weights_only=True,
->>>>>>> 36463e84
                 )
             ],
         )
@@ -170,18 +123,13 @@
 
 def degrading_dataset_experiment():
     # Drop dataset samples
-<<<<<<< HEAD
     for n_samples_keep in (8000, 6000, 4000, 2000, 1000, 500, 250):
-        band_indices = list(range(n_bands))
+        band_indices = list(range(gf.n_bands()))
 
         # Provides 4-band SPOT, NAIP, PHR images and OSM labels:
         #dataset = get_dataset('gs://dl-appsci/basenets/osm_data/osm_*.tfrecord', n_labels=n_labels, n_bands=n_bands)
         # Streaming from google storage is bugging out, so we download locally first:
         dataset = get_dataset('./osm_data/osm_*.tfrecord', n_labels=n_labels, band_indices=band_indices)
-=======
-    for n_samples_keep in (N_OSM_SAMPLES // 3, 2 * N_OSM_SAMPLES // 3, N_OSM_SAMPLES):
-        band_indices = list(range(gf.n_bands()))
->>>>>>> 36463e84
 
         n_train_samples = int(n_samples_keep * FLAGS.train_fraction)
         n_test_samples = int(n_samples_keep * FLAGS.test_fraction)
@@ -192,26 +140,13 @@
         test_dataset = dataset.skip(n_train_samples).take(n_test_samples)
         val_dataset = dataset.skip(n_train_samples + n_test_samples).take(n_val_samples)
 
-<<<<<<< HEAD
-        train_dataset = dataset.shuffle(buffer_size=n_train_samples).batch(batchsize, drop_remainder=True).repeat()
-        test_dataset = test_dataset.batch(batchsize, drop_remainder=True).repeat()
-        val_dataset = val_dataset.batch(batchsize, drop_remainder=True).repeat()
-
-        checkpoint_file = 'gs://dl-appsci/basenets/outputs/basenets_fusion_tpu_deploy_1/ckpt-80'
-        model = classification_model(
-            size=128,
-            n_labels=n_labels,
-            bands=default_bands[:n_bands],
-            batchsize=batchsize,
-            checkpoint_file=checkpoint_file
-=======
         train_dataset = (
             dataset.shuffle(buffer_size=n_train_samples)
-            .batch(FLAGS.batch_size)
+            .batch(FLAGS.batch_size, drop_remainder=True)
             .repeat()
         )
-        test_dataset = test_dataset.batch(FLAGS.batch_size).repeat()
-        val_dataset = val_dataset.batch(FLAGS.batch_size).repeat()
+        test_dataset = test_dataset.batch(FLAGS.batch_size, drop_remainder=True).repeat()
+        val_dataset = val_dataset.batch(FLAGS.batch_size, drop_remainder=True).repeat()
 
         model = classification_model(
             size=128,
@@ -219,12 +154,13 @@
             bands=default_bands[: gf.n_bands()],
             batchsize=FLAGS.batch_size,
             checkpoint_dir=FLAGS.checkpoint_dir,
->>>>>>> 36463e84
         )
 
         model.compile(
-            optimizer=tf.keras.optimizers.Adam(
-                learning_rate=FLAGS.learning_rate, clipnorm=1.0
+            optimizer=LRMultiplierAdam(
+                learning_rate=FLAGS.learning_rate,
+                clipnorm=1.0,
+                multipliers={"dense1": 10.0}
             ),
             loss=tf.keras.losses.CategoricalCrossentropy(),
             metrics=[
@@ -241,7 +177,6 @@
             validation_steps=n_val_samples // FLAGS.batch_size,
             callbacks=[
                 tf.keras.callbacks.ModelCheckpoint(
-<<<<<<< HEAD
                     'classification_%04dsamples_{val_categorical_accuracy:.4f}_'
                     '{val_top_k_categorical_accuracy:.4f}_epoch{epoch:02d}.h5' % (n_samples_keep,),
                     verbose=1,
@@ -249,23 +184,14 @@
                     monitor='val_categorical_accuracy',
                     save_weights_only=True,
                     save_best_only=True
-=======
-                    "classification-%04dsample-{epoch:02d}"
-                    "-{val_categorical_accuracy:.4f}.h5" % (n_samples_keep,),
-                    verbose=1,
-                    mode="max",
-                    save_weights_only=True,
->>>>>>> 36463e84
                 )
             ],
         )
-<<<<<<< HEAD
-        model.evaluate(test_dataset, steps=n_test_samples // batchsize)
 
 
 if __name__ == '__main__':
     degrading_inputs_experiment()
     degrading_dataset_experiment()
-=======
-        model.evaluate(test_dataset, steps=n_test_samples // FLAGS.batch_size)
->>>>>>> 36463e84
+
+    print("EVAL:")
+    model.evaluate(test_dataset, steps=n_test_samples // FLAGS.batch_size)