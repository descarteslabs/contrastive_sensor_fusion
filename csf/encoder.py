--- conflicted
+++ resolved
@@ -14,11 +14,7 @@
 ]
 
 
-<<<<<<< HEAD
 def resnet_encoder(input_shape, weights=None):
-=======
-def resnet_encoder(n_input_bands):
->>>>>>> 8ce7127e
     """
     Build a ResNet50V2 encoder. Takes input in the range [-1, 1].
 
@@ -34,14 +30,10 @@
         one for each activation of a residual stack.
     """
     model_base = tf.keras.applications.ResNet50V2(
-<<<<<<< HEAD
-        input_shape=input_shape, include_top=False, weights=weights, pooling=None
-=======
         input_shape=(None, None, n_input_bands),
         include_top=False,
-        weights=None,
+        weights=weights,
         pooling=None,
->>>>>>> 8ce7127e
     )
     out_tensors = {
         layer: model_base.get_layer(layer).output
